--- conflicted
+++ resolved
@@ -85,15 +85,8 @@
         Ok(())
     }
 
-<<<<<<< HEAD
-    async fn send_request<T: request::Request>(
-        &self,
-        next_id: &AtomicI32,
-        request_tx: UnboundedSender<String>,
-=======
     pub(crate) async fn send_request<T: request::Request>(
         &self,
->>>>>>> cafcbb9c
         params: T::Params,
     ) -> impl LspRequestFuture<anyhow::Result<T::Result>>
     where
@@ -164,8 +157,8 @@
         })
         .unwrap();
         let tx = self.request_tx.clone();
-        tx.send(message);
-        tx.downgrade();
+        let _ = tx.send(message);
+        let _ = tx.downgrade();
 
         Ok(())
     }
